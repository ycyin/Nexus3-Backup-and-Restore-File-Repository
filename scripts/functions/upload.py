--- conflicted
+++ resolved
@@ -21,7 +21,6 @@
 
     async with session.post(repo_url, data=data, headers=headers) as response:
         if response.status == 204:
-<<<<<<< HEAD
             print(f"Upload {source_filename!r} Successfully!")
 
 
@@ -36,9 +35,6 @@
         if response.status == 200:
             res_json = await response.json()
             return res_json["format"]
-=======
-          print(f"Upload {source_filename!r} Successfully!")
->>>>>>> acf984f3
 
 
 async def upload_repository_components(
@@ -55,8 +51,7 @@
         root_path = Path(root)
         async with aiohttp.ClientSession(auth=auth) as session:
             repo_format = await get_repo_type(nexus_base_url, session, repo_name)
-            input(f"$$$ Uploading to a {repo_format}.asset repo. $$$\n"
-                  "Please press Enter to confirm and continue ...")
+            input(f"$$$ Uploading to a {repo_format}.asset repo. $$$\nPlease press Enter to confirm and continue ...")
             component_path_list = [root_path / Path(x) for x in files]
             tasks = []
             for component in component_path_list:
